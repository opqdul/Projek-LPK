--- conflicted
+++ resolved
@@ -13,99 +13,11 @@
 except ImportError:
     RDKIT_AVAILABLE = False
 
-<<<<<<< HEAD
 try:
     import pubchempy as pcp
     PUBCHEM_AVAILABLE = True
 except ImportError:
     PUBCHEM_AVAILABLE = False
-=======
-ikatan = {
-    'CHC': 'Alkuna',
-    'CH2': 'Alkena',
-    'CH':'Alkana'
-}
-
-# Kamus nama senyawa lengkap (tanpa strip)
-kamus_nama_senyawa = {
-    'HCOOCH3':{'iupac':'Metil metanoat','trivial':'Metil format','gambar':'metanoat.png',"golongan":"Ester","rumus_umum":"R-COO-R"},
-    'HCOOC2H5': {'iupac': 'Etil metanoat', 'trivial': '','gambar':'etil metanoat.png', 'golongan': 'Ester', 'rumus_umum': 'R-COO-R'},
-    'CH3COOCH3': {'iupac': 'Metil etanoat', 'trivial': '','gambar':'metil etanoat.jpg', 'golongan': 'Ester', 'rumus_umum': 'R-COO-R'},
-    'CH3COOC2H5': {'iupac': 'Etil etanoat', 'trivial': '','gambar':'etil etanoat.png', 'golongan': 'Ester', 'rumus_umum': 'R-COO-R'},
-    'CH3CH2COOCH3': {'iupac': 'Metil propanoat', 'trivial': '','gambar':'tdm434bh.png', 'golongan': 'Ester', 'rumus_umum': 'R-COO-R'},
-    'CH3CH2COOC2H5': {'iupac': 'Etil propanoat', 'trivial': '','gambar':'1a8shj38.png', 'golongan': 'Ester', 'rumus_umum': 'R-COO-R'},
-    'CH3CH2CH2COOCH3': {'iupac': 'Metil butanoat', 'trivial': '','gambar':'metilbutanoat.png','golongan': 'Ester', 'rumus_umum': 'R-COO-R'},
-    'CH3CH2CH2COOC2H5': {'iupac': 'Etil butanoat', 'trivial': '','gambar':'pltsuutq.png', 'golongan': 'Ester', 'rumus_umum': 'R-COO-R'},
-    'CH3COOCH2CH2CH3': {'iupac': 'Propanil etanoat', 'trivial': '','gambar':'propanil etanoat.png', 'golongan': 'Ester', 'rumus_umum': 'R-COO-R'},
-    'CH3COOCH(CH3)2': {'iupac': 'Isopropil etanoat', 'trivial': '','gambar':'0jtr3m8o.png', 'golongan': 'Ester', 'rumus_umum': 'R-COO-R'},
-    'C6H5CH2COOCH3': {'iupac': 'Benzil etanoat', 'trivial': '','gambar':'benzil etanoat.png', 'golongan': 'Ester', 'rumus_umum': 'R-COO-R'},
-    'CH3COOCH(CH2CH3)CH3': {'iupac': 'Oktil etanoat', 'trivial': '','gambar':'oktiletanoat.png','golongan': 'Ester', 'rumus_umum':'R-COO-R'},
-    'CH3NH2':{'iupac':'Metilamin','trivial':'','gambar':'metilamin.jpg','golongan':'Amina primer','rumus_umum':'R-NH2'},
-    'CH3CH32NH': {'iupac': 'Dimetilamin', 'trivial': '','gambar':'dimetilamin.png','golongan': 'Amina sekunder', 'rumus_umum': 'R2NH'},
-    'CH3CH3CH3N': {'iupac': 'Trimetilamin', 'trivial': '','gambar':'trimetilamin.png','golongan': 'Amina tersier', 'rumus_umum': 'R3N'},
-    'CH3CH2NH2': {'iupac': 'Etilamin', 'trivial': '','gambar':'etilamin.png', 'golongan': 'Amina primer', 'rumus_umum': 'R-NH2'},
-    'C6H5CH2NH2': {'iupac': 'Benzilamin', 'trivial': '','gambar':'benzilamin.png','golongan': 'Amina primer', 'rumus_umum': 'ArCH2NH2'},
-    'C6H5NH2': {'iupac': 'Anilin', 'trivial': '','gambar':'anilin (2).png', 'golongan': 'Amina primer aromatik', 'rumus_umum': 'Ar-NH2'},
-    'CH3OH': {'iupac': 'Metanol', 'trivial': 'Alkohol metil / spiritus', 'gambar':'metanol.png','golongan': 'Alkohol primer', 'rumus_umum': 'R-OH'},
-    'C2H5OH': {'iupac': 'Etanol', 'trivial': 'Alkohol etil / alkohol', 'gambar':'etanol.jpg','golongan': 'Alkohol primer', 'rumus_umum': 'R-OH'},
-    'CH3CH2CH2OH': {'iupac': '1-Propanol', 'trivial': 'n-Propanol', 'gambar':'1propanol.jpg','golongan': 'Alkohol primer', 'rumus_umum': 'R-OH'},
-    'CH3CHOHCH3': {'iupac': '2-Propanol', 'trivial': 'Isopropanol / alkohol gosok','gambar':'2propanol.png', 'golongan': 'Alkohol sekunder', 'rumus_umum': 'R-OH'},
-    'CH3CH2CH2CH2OH': {'iupac': '1-Butanol', 'trivial': 'n-Butanol','gambar':'1-butanol.png', 'golongan': 'Alkohol primer', 'rumus_umum': 'R-OH'},
-    'CH3CH2CHOHCH3': {'iupac': '2-Butanol', 'trivial': 'sec-Butanol','gambar':'2 butanol.png', 'golongan': 'Alkohol sekunder', 'rumus_umum': 'R-OH'},
-    '(CH3)2CHCH2OH': {'iupac': '2-Metil-1-propanol', 'trivial': 'Isobutanol','gambar':'isobutanol.png', 'golongan': 'Alkohol primer', 'rumus_umum': 'R-OH'},
-    '(CH3)3COH': {'iupac': '2-Metil-2-propanol', 'trivial': 't-Butanol','gambar':'tbutanol.png', 'golongan': 'Alkohol tersier', 'rumus_umum': 'R-OH'},
-    'C6H5CH2OH': {'iupac': 'Benzil alkohol', 'trivial': 'Benzil alkohol','gambar':'benzilakohol.png','golongan': 'Alkohol primer aromatik', 'rumus_umum': 'Ar-CH2OH'},
-    'HOCH2CH2OH': {'iupac': 'Etana-1,2-diol', 'trivial': 'Glikol etilen', 'gambar':'glikoletilen.png','golongan': 'Alkohol diol', 'rumus_umum': 'HO-R-OH'},
-    'HOCH2CH(OH)CH2OH': {'iupac': 'Propana-1,2,3-triol', 'trivial': 'Gliserol / gliserin', 'gambar':'gliserol.png','golongan': 'Alkohol triol', 'rumus_umum': 'R-(OH)3'},
-    'CH3CH(OH)CH3': {'iupac': 'Propan-2-ol', 'trivial': 'Isopropil alkohol','gambar':'iso propil alkohol.jpg', 'golongan': 'Alkohol sekunder', 'rumus_umum':'R-OH'},
-    'CH3COCH3': {'iupac': 'Propanon', 'trivial': 'Aseton', 'gambar':'propanon.png','golongan': 'Keton', 'rumus_umum': 'R-CO-R'},
-    'CH3COCH2CH3': {'iupac': 'Butanon', 'trivial': 'Metil etil keton','gambar':'butanon.jpg', 'golongan': 'Keton', 'rumus_umum': 'R-CO-R'},
-    'CH3COCH2CH2CH3': {'iupac': '2-Pentanon', 'trivial': 'Metil propil keton','gambar':'2 pentanon.png', 'golongan': 'Keton', 'rumus_umum': 'R-CO-R'},
-    'CH3COCH2CH2CH2CH3': {'iupac': '2-Heksanon', 'trivial': 'Metil butil keton','gambar':'2 heksanon.png', 'golongan': 'Keton', 'rumus_umum': 'R-CO-R'},
-    'C6H5COCH3': {'iupac': '1-Fenil-etanon', 'trivial': 'Asetofenon','gambar':'1 fenil etanon.png', 'golongan': 'Keton aromatik', 'rumus_umum': 'Ar-CO-R'},
-    'C6H5COC6H5': {'iupac': '1,2-Difenil-etanon', 'trivial': 'Benzofenon', 'gambar':'1,2 difeniletanon.png','golongan': 'Keton aromatik', 'rumus_umum':'Ar-CO-Ar'},
-    'HCHO': {'iupac': 'Metanal', 'trivial': 'Formaldehida','gambar':'metanal.png', 'golongan': 'Aldehid', 'rumus_umum': 'R-CHO'},
-    'CH3CHO': {'iupac': 'Etanal', 'trivial': 'Asetaldehida','gambar':'etanal.png', 'golongan': 'Aldehid', 'rumus_umum': 'R-CHO'},
-    'CH3CH2CHO': {'iupac': 'Propanal', 'trivial': 'Propionaldehida','gambar':'as.propanoat.png', 'golongan': 'Aldehid', 'rumus_umum': 'R-CHO'},
-    'CH3(CH2)2CHO': {'iupac': 'Butanal', 'trivial': 'Butiraldehida','gambar':'butanal.png', 'golongan': 'Aldehid', 'rumus_umum': 'R-CHO'},
-    'CH3(CH2)3CHO': {'iupac': 'Pentanal', 'trivial': 'Valeraldehida','gambar':'pentanal.png', 'golongan': 'Aldehid', 'rumus_umum': 'R-CHO'},
-    'C6H5CHO': {'iupac': 'Benzena karbaldehida', 'trivial': 'Benzaldehida','gambar':'benzenakarbaldehida.png', 'golongan': 'Aldehid aromatik', 'rumus_umum':'Ar-CHO'},
-    'HCOOH': {'iupac': 'Asam metanoat', 'trivial': 'Asam format','gambar':'as.metanoat.png', 'golongan': 'Asam karboksilat', 'rumus_umum': 'R-COOH'},
-    'CH3COOH': {'iupac': 'Asam etanoat', 'trivial': 'Asam asetat','gambar':'as.etanoat.png', 'golongan': 'Asam karboksilat', 'rumus_umum': 'R-COOH'},
-    'CH3CH2COOH': {'iupac': 'Asam propanoat', 'trivial': 'Asam propionat','gambar':'as.propanoat.png', 'golongan': 'Asam karboksilat', 'rumus_umum': 'R-COOH'},
-    'CH3(CH2)2COOH': {'iupac': 'Asam butanoat', 'trivial': 'Asam butirat','gambar':'as.butanoat.png', 'golongan': 'Asam karboksilat', 'rumus_umum': 'R-COOH'},
-    'CH3(CH2)3COOH': {'iupac': 'Asam pentanoat', 'trivial': 'Asam valerianat','gambar':'as.pentanoat.png','golongan': 'Asam karboksilat', 'rumus_umum': 'R-COOH'},
-    'C6H5COOH': {'iupac': 'Asam benzoat', 'trivial': 'Asam benzoat','gambar':'as.benzanoat.png', 'golongan': 'Asam karboksilat aromatik', 'rumus_umum':'Ar-COOH'},
-    'CH4': {'iupac': 'Metana', 'trivial': '-','gambar':'metana.jpg',"golongan":"Alkana","rumus_umum":"CnH2n+2"},
-    'CH3CH3': {'iupac': 'Etana', 'trivial': '-','gambar':'etana.jpg',"golongan":"Alkana","rumus_umum":"CnH2n+2"},
-    'CH3CH2CH3': {'iupac': 'Propana', 'trivial': '-','gambar':'propana.jpg',"golongan":"Alkana","rumus_umum":"CnH2n+2"},
-    'CH3CH2CH2CH3': {'iupac': 'Butana', 'trivial': '-','gambar':'butana.jpg',"golongan":"Alkana","rumus_umum":"CnH2n+2"},
-    'CH3CH2CH2CH2CH3': {'iupac': 'Pentana', 'trivial': '-','gambar':'pentana.png',"golongan":"Alkana","rumus_umum":"CnH2n+2"},
-    'CH3CH2CH2CH2CH2CH3': {'iupac': 'Heksana', 'trivial': '-','gambar':'heksana.png',"golongan":"Alkana","rumus_umum":"CnH2n+2"},
-    'CH3CH2CH2CH2CH2CH2CH3': {'iupac': 'Heptana', 'trivial': '-','gambar':'heptana.png',"golongan":"Alkana","rumus_umum":"CnH2n+2"},
-    'CH3CH2CH2CH2CH2CH2CH2CH3': {'iupac': 'Oktana', 'trivial': '-','gambar':'oktana.png',"golongan":"Alkana","rumus_umum":"CnH2n+2"},
-    'CH3CH2CH2CH2CH2CH2CH2CH2CH3': {'iupac': 'Nonana', 'trivial': '-','gambar':'nonana.png', "golongan":"Alkana","rumus_umum":"CnH2n+2"},
-    'CH3CH2CH2CH2CH2CH2CH2CH2CH2CH3': {'iupac': 'Dekana', 'trivial': '-','gambar':'dekana.png',"golongan":"Alkana","rumus_umum":"CnH2n+2"},
-    'CH2CH2': {'iupac': 'Etena', 'trivial': 'Etilena','gambar':'etena.png',"golongan":"Alkena","rumus_umum":"CnH2n"},
-    'CH2CHCH3': {'iupac': 'Propena', 'trivial': 'Propilena','gambar':'propena.png',"golongan":"Alkena","rumus_umum":"CnH2n"},
-    'CH2CHCH2CH3': {'iupac': 'Butena', 'trivial': '-','gambar':'butenas.png',"golongan":"Alkena","rumus_umum":"CnH2n"},
-    'CH2CHCH2CH2CH3': {'iupac': 'Pentena', 'trivial': '-','gambar':'pentena.png',"golongan":"Alkena","rumus_umum":"CnH2n"},
-    'CH2CHCH2CH2CH2CH3': {'iupac': 'Heksena', 'trivial': '-','gambar':'heksena.png',"golongan":"Alkena","rumus_umum":"CnH2n"},
-    'CH2CHCH2CH2CH2CH2CH3': {'iupac': 'Heptena', 'trivial': '-','gambar':'heptena.png',"golongan":"Alkena","rumus_umum":"CnH2n"},
-    'CH2CHCH2CH2CH2CH2CH2CH3': {'iupac': 'Oktena', 'trivial': '-','gambar':'oktena.png',"golongan":"Alkena","rumus_umum":"CnH2n"},
-    'CH2CHCH2CH2CH2CH2CH2CH2CH3': {'iupac': 'Nonena', 'trivial': '-','gambar':'nonena.png',"golongan":"Alkena","rumus_umum":"CnH2n"},
-    'CH2CHCH2CH2CH2CH2CH2CH2CH2CH3': {'iupac': 'Dekena', 'trivial': '-','gambar':'dekuna.png',"golongan":"Alkena","rumus_umum":"CnH2n"},
-    'CHCH': {'iupac': 'Etuna', 'trivial': 'Asetilena','gambar':'etuna (2).png',"golongan":"Alkuna","rumus_umum":"CnH2n-2"},
-    'CHCCH3': {'iupac': 'Propuna', 'trivial': '-','gambar':'propuna.png',"golongan":"Alkuna","rumus_umum":"CnH2n-2"},
-    'CHCCH2CH3': {'iupac': 'Butuna', 'trivial': '-','gambar':'butuna.png',"golongan":"Alkuna","rumus_umum":"CnH2n-2"},
-    'CHCCH2CH2CH3': {'iupac': 'Pentuna', 'trivial': '-','gambar':'pentuna (2).png',"golongan":"Alkuna","rumus_umum":"CnH2n-2"},
-    'CHCCH2CH2CH2CH3': {'iupac': 'Heksuna', 'trivial': '-','gambar':'qgzmmmyc.png',"golongan":"Alkuna","rumus_umum":"CnH2n-2"},
-    'CHCCH2CH2CH2CH2CH3': {'iupac': 'Heptuna', 'trivial': '-','gambar':'heptuna.png',"golongan":"Alkuna","rumus_umum":"CnH2n-2"},
-    'CHCCH2CH2CH2CH2CH2CH3': {'iupac': 'Oktuna', 'trivial': '-','gambar':'oktuna.png',"golongan":"Alkuna","rumus_umum":"CnH2n-2"},
-    'CHCCH2CH2CH2CH2CH2CH2CH3': {'iupac': 'Nonuna', 'trivial': '-','gambar':'nonuna.png',"golongan":"Alkuna","rumus_umum":"CnH2n-2"},
-    'CHCCH2CH2CH2CH2CH2CH2CH2CH3': {'iupac': 'Dekuna', 'trivial': '-','gambar':'dekuna.png',"golongan":"Alkuna","rumus_umum":"CnH2n-2"},
-}
->>>>>>> f6bbc354
 
 # Configure page
 st.set_page_config(
@@ -115,7 +27,6 @@
     initial_sidebar_state="expanded"
 )
 
-<<<<<<< HEAD
 # Custom CSS for better UI
 st.markdown("""
 <style>
@@ -156,39 +67,6 @@
     }
 </style>
 """, unsafe_allow_html=True)
-=======
-def tentang():
-    st.markdown(
-        f"""
-        <style>
-            .blurimg {{
-                background-image: url("https://raw.githubusercontent.com/RIVI44/-PROJEK_LPK_/main/bg2.jpg");
-                background-size: cover;
-                position: fixed;
-                inset: 0;
-                filter: blur(4px);
-                background-color: rgba(0, 0, 0, 0.8); /* Transparent black overlay */
-            }}
-        </style>
-        <div class="blurimg"></div>
-        """,
-        unsafe_allow_html=True
-    )
-    st.title("🎯Tentang Website")
-    st.markdown(
-    f"""
-    <style>
-        p {{
-            font-size: 18px;
-            color: red;
-            text-align: justify;
-        }}
-    </style>
-    <p>
-     Website ini dibuat dengan tujuan utama untuk memudahkan pelajar dan mahasiswa dalam memahami serta mengklasifikasikan gugus fungsi dalam senyawa organik. 
-    
-    Dalam pembelajaran kimia organik, pengenalan struktur senyawa dan pengklasifikasian gugus fungsinya seringkali menjadi tantangan, terutama bagi pemula. Oleh karena itu, aplikasi ini hadir sebagai media interaktif yang dapat membantu pengguna mengidentifikasi berbagai gugus fungsi seperti alkohol, eter, aldehid, keton, asam karboksilat, dan lain-lain secara lebih mudah dan cepat.
->>>>>>> f6bbc354
 
 class CompoundDatabase:
     """Efficient compound database with optimized search capabilities"""
@@ -268,7 +146,6 @@
                 index[data['trivial'].lower()] = formula
         return index
     
-<<<<<<< HEAD
     def search_by_formula(self, formula: str) -> Optional[Dict]:
         """Search compound by molecular formula"""
         formula = self._normalize_formula(formula)
@@ -331,63 +208,6 @@
             return groups or ['Hidrokarbon']
         except:
             return ['Tidak dikenal']
-=======
-    Secara keseluruhan, web ini dibuat sebagai alat bantu belajar yang praktis dan edukatif, yang dapat diakses kapan saja dan di mana saja. Dengan memanfaatkan teknologi digital, aplikasi ini bertujuan untuk mendekatkan konsep kimia organik kepada pengguna secara visual, sistematis, dan menyenangkan.
-    </p>
-    """,
-    unsafe_allow_html=True
-    )
-
-def teori():
-    st.markdown(
-        f"""
-        <style>
-            .blurimg {{
-                background-image: url("https://raw.githubusercontent.com/RIVI44/-PROJEK_LPK_/main/bg2.jpg");
-                background-size: cover;
-                position: fixed;
-                inset: 0;
-                filter: blur(4px);
-                background-color: rgba(0, 0, 0, 0.8); /* Transparent black overlay */
-            }}
-        </style>
-        <div class="blurimg"></div>
-        """,
-        unsafe_allow_html=True
-    )
-    st.title("📚Dasar Teori")
-    st.markdown(
-    f"""
-    <style>
-        p {{
-            font-size: 18px;
-            color: red;
-        }}
-    </style>
-    <p>
-    Alkana   
-    Alkana disebut juga hidrokarbon parafin (bahasa latin parum affinis afinitas kecil). Penamaan ini didasarkan pada sifat alkana yang sukar bereaksi dengan berbagai pereaksi pada kondisi biasa. Rumus umum alkana dapat ditulis sebagai berikut CH2n+2 sehingga untuk harga n = 1, 2, 3, 4, 5, ... dan seterusnya, rumus molekulnya berturut-turut adalah CH, (metana), C₂H₃ (etana), C₂H₃ (propana), C4H10 (butana), CH12 (pentana).....dan seterusnya. Alkana tergolong zat yang kurang reaktif (sukar bereaksi dengan senyawa lain). Pada temperatur ruang tidak bereaksi dengan asam dan basa kuat, tidak dapat dioksidasikan oleh KMnO, atau K2Cr2O7. Alkana dapat terhalogenasi di bawah pengaruh sinar ultra violet atau pada temperatur 250°C-400°C. •	Makin besar jumlah atom C-nya, makin tinggi titik cair, titik didih, dan berat jenisnya	Alkana yang berwujud gas tidak berbau, yang berwujud cairan memiliki bau yang khas, dan yang berbentuk padatan tidak berbau	Semua alkana praktis tidak larut dalam air, tetapi larut dalam pelarut organik.
-
-    Alkena
-    Alkena disebut juga hidrokarbon olefin (olefiant gas gas pembentuk minyak). Penamaan ini merujuk pada kenyataan bahwa suku pertama golongan alkena (etena/etilena) jika direaksikan dengan klor atau brom menghasilkan cairan yang menyerupai minyak. Rumus umum alkena dapat ditulis sebagai berikut C,Han, sehingga untuk harga n = 2, 3, 4, 5, ... dan seterusnya, rumus molekulnya berturut-turut adalah C₂H₄ (etena), C₂H₃ (propena), C₂H₃ (butena), CsHto (pentena),....dan seterusnya. Sifar Fisika: pada temperatur ruang, alkena yang mengandung C₂ sampai Ca berupa gas, Cs sampai C17 berupa cairan, sedangkan untuk C₁ atau lebih berupa padatan. Dan pada sifat kimia Pada temperatur ruang, alkena dapat diadisi oleh Cl₂, Br₂, dan la tanpa katalisator, Bereaksi dengan HCI dan H₂SO₄, dan dapat dioksidasi oleh KMnO, dan K2Cr2O7.
-
-    Alkuna
-    Rumus umum alkuna dapat ditulis sebagai berikut C,Hana, sehingga untuk harga n2, 3, 4, 5, ... dan seterusnya, rumus molekulnya berturut-turut adalah C₂H₂ (etuna), C₂H₄ (propuna), CH (butuna), CH (pentuna).....dan seterusnya. Senyawa yang terpenting dalam golongan alkuna adalah etuna (asitilena). Sifat fisika Pada temperatur ruang, alkuna yang mengandung C₂ sampai C, berupa gas, Cs sampai C, berupa cairan, sedangkan untuk Cte atau lebih berupa padatan. Dan sifat kimia alkuna mirip dengan alkena, namun alkuna lebih reaktif dari pada alkena. Pada temperatur ruang, alkuna dapat diadisi oleh Cl2, Br2, dan 12 tanpa katalisator, bereaksi dengan HCI dan H₂SO₄, dan dapat dioksidasi oleh KMnO, dan K₂Cr₂O.
-    
-    Alkohol
-    Alkohol adalah senyawaan organik yang dapat dianggap sebagai turunan dari alkana dengan penggantian satu atau lebih atom H pada alkana oleh gugus hidroksil (-OH). Berdasarkan jumlah gugus -OH yang terdapat dalam tiap molekulnya, alkohol dapat dibedakan:1. Alkohol monohidrat, yaitu alkohol yang mengandung satu gugus hidroksil;2. Alkohol dihidrat, yaitu alkohol yang mengandung dua gugus hidroksil; 3. Alkohol trihidrat, yaitu alkohol yang mengandung tiga gugus hidroksil; 4. Alkohol polihidrat, yaitu alkohol yang mengandung empat atau lebih gugus hidroksil. Berdasarkan atom karbon yang mengikat gugus -OH, maka alkohol di bedakan menjadi:
-1. Alkohol primer (1) adalah alkohol yang gugus -OH nya diikat oleh atom C primer (atom C yang berikatan dengan satu atom C yang lain).
-2. Alkohol sekunder (2") adalah alkohol yang gugus -OH nya diikat oleh atom C sekunderr (atom C yang berikatan dengan dua atom C yang lain).
-3. Alkohol tersier (3) adalah alkohol yang gugus -OH nya diikat oleh atom C tersier (atom C yang berikatan dengan tiga atom C yang lain).
-
-     </p>
-    """,
-    unsafe_allow_html=True
-    )
-
-
-
->>>>>>> f6bbc354
 
 class MoleculeVisualizer:
     """Handle molecule visualization using RDKit or fallback"""
@@ -557,7 +377,6 @@
 def get_analyzer():
     return ChemicalAnalyzer()
 
-<<<<<<< HEAD
 def main():
     """Main application function with modern UI"""
 
@@ -580,67 +399,6 @@
     
     with tab3:
         about_page()
-=======
-    
-
-
-
-
-# Fungsi identifikasi gugus fungsi
-def identifikasi_gugus_fungsi(rumus):
-    hasil = []
-    for gugus, nama in gugus_fungsi_kamus.items():
-        if gugus in rumus:
-            hasil.append(nama)
-    return hasil if hasil else ['Tidak teridentifikasi']
-
-def identifikasi_ikatan(rumus):
-    for gugus, nama in ikatan.items():
-        if rumus.find(gugus) == 0:
-           return nama        
-    return "Tidak teridentifikasi"
-
-
-# Judul
-def identifikasi():
-    st.markdown(
-        f"""
-        <style>
-           .blurimg {{
-                background-image: url("https://raw.githubusercontent.com/RIVI44/-PROJEK_LPK_/main/background.jpg");
-                background-size: cover;
-                position: fixed;
-                inset: 0;
-                filter: blur(4px);
-                background-color: rgba(0, 0, 0, 0.8); /* Transparent black overlay */
-            }} 
-        </style>
-        <div class="blurimg"></div>
-        """,
-        unsafe_allow_html=True
-    )
-    
-    st.title("🧪 Identifikasi Gugus Fungsi & Tata Nama Senyawa Hidrokarbon")
-
-    # st.image("https://raw.githubusercontent.com/RIVI44/LPK-KEDUA-/main/WhatsApp%20Image%202025-07-19%20at%2013.17.34_bfbfabba.jpg", use_container_width=True)
-
-
-    # Pilih mode pencarian
-    search_mode = st.radio("Cari berdasarkan:", ("Rumus Senyawa", "Nama Senyawa","Gugus Fungsi"))
-
-    if search_mode == "Rumus Senyawa":
-        input_rumus = st.text_input("Masukkan rumus senyawa,contoh: CH3CH2COOH atau CH3-CH2-C0OH (Ditulis huruf kapital)")
-        if input_rumus:
-            rumus = input_rumus.replace("-", "").replace("=", "").replace("≡", "")
-            hasil = identifikasi_gugus_fungsi(rumus)
-            ikatan = identifikasi_ikatan(rumus)
-
-            nama_iupac = "-"
-            nama_trivial = "-"
-            golongan = "-"
-            rumus_umum = "-"
-            gambar = None
->>>>>>> f6bbc354
 
 def compound_identifier():
     """Modern compound identification interface"""
@@ -754,7 +512,7 @@
     
     analyzer = get_analyzer()
     
-    st.markdown("### Jelajahi Database Senyawa")
+    st.markdown("### 📚 Jelajahi Database Senyawa")
     
     # Filter options
     col1, col2 = st.columns(2)
@@ -811,34 +569,7 @@
             if result['found']:
                 display_compound_results(result)
     else:
-<<<<<<< HEAD
         st.info("Tidak ada senyawa yang cocok dengan filter yang dipilih.")
-=======
-        input_nama = st.text_input("Masukkan nama senyawa IUPAC atau trivial contoh: metana (Ditulis huruf kecil atau huruf kapital):")
-        if input_nama:
-            input_nama_lower = input_nama.strip().lower()
-            found = None
-            for rumus, data in kamus_nama_senyawa.items():
-                # Cocokkan dengan nama IUPAC atau trivial
-                if data['iupac'].lower() == input_nama_lower or data['trivial'].lower() == input_nama_lower:
-                    found = (rumus, data)
-                    break
-            st.markdown("### 🔍 Hasil Identifikasi")
-            if found:
-                rumus, data = found
-                gambar = data.get('gambar', None)
-                if gambar:
-                    st.image(f"https://raw.githubusercontent.com/RIVI44/-PROJEK_LPK_/main/{gambar}", width=250)
-                with st.container(border=True):
-                    st.write(f"*Nama Diberikan:* {input_nama}")
-                    st.write(f"*Rumus Senyawa:* {rumus}")
-                    st.write(f"*Nama IUPAC:* {data['iupac']}")
-                    st.write(f"*Nama Trivial:* {data['trivial']}")
-                    st.write(f"*Golongan Senyawa:* {data.get('golongan', '-')}")
-                    st.write(f"*Rumus Umum:* {data.get('rumus_umum', '-')}")
-            else:
-                st.warning("Nama senyawa tidak ditemukan dalam database.")
->>>>>>> f6bbc354
 
 def about_page():
     """About page with modern design"""
@@ -869,22 +600,8 @@
     - Data yang akurat dan terpercaya
     - Akses mudah ke informasi senyawa kimia
 
-<<<<<<< HEAD
     """, unsafe_allow_html=True)
 
 # Run the app
 if __name__ == "__main__":
-    main()
-=======
-option = st.sidebar.radio(
-    "Menu:",
-    ("Identifikasi Gugus Fungsi", "Dasar Teori", "Tentang Website")
-)
-
-if option == "Identifikasi Gugus Fungsi":
-    identifikasi()
-elif option == "Dasar Teori":
-    teori()
-elif option == "Tentang Website":
-    tentang()
->>>>>>> f6bbc354
+    main()